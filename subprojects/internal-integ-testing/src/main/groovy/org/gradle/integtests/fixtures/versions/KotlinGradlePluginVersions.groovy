/*
 * Copyright 2020 the original author or authors.
 *
 * Licensed under the Apache License, Version 2.0 (the "License");
 * you may not use this file except in compliance with the License.
 * You may obtain a copy of the License at
 *
 *      http://www.apache.org/licenses/LICENSE-2.0
 *
 * Unless required by applicable law or agreed to in writing, software
 * distributed under the License is distributed on an "AS IS" BASIS,
 * WITHOUT WARRANTIES OR CONDITIONS OF ANY KIND, either express or implied.
 * See the License for the specific language governing permissions and
 * limitations under the License.
 */

package org.gradle.integtests.fixtures.versions

/**
 * Kotlin Gradle Plugin Versions.
 */
class KotlinGradlePluginVersions {

    // https://search.maven.org/search?q=g:org.jetbrains.kotlin%20AND%20a:kotlin-project&core=gav
    private static final List<String> LATEST_VERSIONS = [
<<<<<<< HEAD
        '1.6.10', '1.6.21',
        '1.7.0', '1.7.10', "1.7.20-Beta",
=======
        '1.3.72',
        '1.4.0', '1.4.31',
        '1.5.0', '1.5.31',
        '1.6.0', '1.6.21',
        '1.7.0', '1.7.10', "1.7.20-RC",
>>>>>>> c789e0eb
    ]

    List<String> getLatests() {
        return LATEST_VERSIONS
    }
}<|MERGE_RESOLUTION|>--- conflicted
+++ resolved
@@ -23,16 +23,8 @@
 
     // https://search.maven.org/search?q=g:org.jetbrains.kotlin%20AND%20a:kotlin-project&core=gav
     private static final List<String> LATEST_VERSIONS = [
-<<<<<<< HEAD
         '1.6.10', '1.6.21',
-        '1.7.0', '1.7.10', "1.7.20-Beta",
-=======
-        '1.3.72',
-        '1.4.0', '1.4.31',
-        '1.5.0', '1.5.31',
-        '1.6.0', '1.6.21',
-        '1.7.0', '1.7.10', "1.7.20-RC",
->>>>>>> c789e0eb
+        '1.7.0', '1.7.10', "1.7.20-RC"
     ]
 
     List<String> getLatests() {
