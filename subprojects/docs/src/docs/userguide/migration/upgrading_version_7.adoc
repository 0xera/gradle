--- conflicted
+++ resolved
@@ -1634,12 +1634,8 @@
 ==== Deprecated consumption of internal plugin configurations
 
 Some of the core Gradle plugins declare configurations that are used by the plugin itself and are not meant to be
-<<<<<<< HEAD
-published or consumed by another subproject directly. Gradle did not explicitly prohibit this.
-=======
 published or consumed by another subproject directly.
-Gradle did not explicitly prohobit this.
->>>>>>> ea20051d
+Gradle did not explicitly prohibit this.
 Gradle 7.1 deprecates consumption of those configurations and this will become an error in Gradle 8.0.
 
 The following plugin configurations have been deprecated for consumption:
