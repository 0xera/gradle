--- conflicted
+++ resolved
@@ -42,11 +42,8 @@
     private final Serializer<FileSystemSnapshot> fileSystemSnapshotSerializer;
     private final Serializer<ImplementationSnapshot> implementationSnapshotSerializer;
     private final Serializer<ValueSnapshot> valueSnapshotSerializer;
-<<<<<<< HEAD
+    private final HashCodeSerializer hashCodeSerializer;
     private final Serializer<OriginMetadata> originMetadataSerializer;
-=======
-    private final HashCodeSerializer hashCodeSerializer;
->>>>>>> 44809009
 
     public DefaultPreviousExecutionStateSerializer(
         Serializer<FileCollectionFingerprint> fileCollectionFingerprintSerializer,
